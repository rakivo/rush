--- conflicted
+++ resolved
@@ -250,27 +250,6 @@
         self.rules.get_mut(name).unwrap_dbg()
     }
 
-<<<<<<< HEAD
-=======
-    #[inline]
-    pub fn guess_preallocation(&self) -> usize {
-        self.edges.values().map(|j| {
-            j.target_template.guess_compiled_size() + match &j.phony {
-                prep::Phony::Phony { .. } => 0,
-                prep::Phony::NotPhony { inputs_templates, deps_templates, .. } => {
-                    inputs_templates.iter()
-                        .chain(deps_templates.iter())
-                        .map(|t| t.guess_compiled_size())
-                        .sum::<usize>()
-                }
-            }
-        }).sum::<usize>() + self.rules.values().map(|r| {
-            r.command.guess_compiled_size() +
-                r.description.as_ref().map_or(0, |d| d.guess_compiled_size())
-        }).sum::<usize>()
-    }
-
->>>>>>> fb9fd00c
     #[cfg_attr(feature = "dbg", tramer("nanos"))]
     pub fn compile(self, arena: &'a Bump) -> Compiled<'a> {
         let Parsed { defs, edges, rules, phonys, default_target } = self;
@@ -997,22 +976,8 @@
             context: Context::Global
         };
 
-<<<<<<< HEAD
         parser.parse_lines(content, escaped_indexes);
-        parser.finish_job();
-=======
-        let mut escaped_index = 0;
-        for line in content.lines() {
-            parser.cursor += 1;
-            if escaped_index < escaped_indexes.len() && escaped_indexes[escaped_index].0 <= parser.cursor {
-                parser.cursor += escaped_indexes[escaped_index].1;
-                escaped_index += 1
-            }
-            parser.parse_line(line, line.trim_start())
-        }
-
         parser.finish_edge();
->>>>>>> fb9fd00c
         parser.finish_rule();
         parser.parsed
     }
