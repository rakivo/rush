--- conflicted
+++ resolved
@@ -330,15 +330,9 @@
                         }).ok()
                 });
 
-<<<<<<< HEAD
-            let target = job.target;
-            let command = command.as_ref();
-            let description = description.as_deref();
-=======
             let target = edge.target;
             let command = self.arena.alloc_str(&command);
-            let description = description.as_ref().map(|d| self.arena.alloc_str(d) as &_);
->>>>>>> fb9fd00c
+            let description = description.as_deref();
 
             let command = Command {target, command, description};
             _ = self.execute_command(&command, edge.target).map(|_| self.executed_jobs += 1);
