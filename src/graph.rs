use crate::util;
use crate::parser::comp::Phony;
use crate::dbg_unwrap::DbgUnwrap;
use crate::parser::{Compiled, DefaultEdge};
use crate::types::{StrHashMap, StrHashSet, StrIndexSet};

use std::sync::Arc;
use std::collections::VecDeque;

use bumpalo::Bump;
#[cfg(feature = "dbg")]
use tramer::tramer;

pub type Levels<'a> = Vec::<Vec::<&'a str>>;
pub type Graph<'a> = StrHashMap::<'a, Arc::<StrIndexSet<'a>>>;

#[cfg_attr(feature = "dbg", tramer("nanos"))]
pub fn build_dependency_graph<'a>(
    arena: &'a Bump,
    processed: &'a Compiled,
    default_edge: DefaultEdge<'a>
) -> (Graph<'a>, DefaultEdge<'a>, Graph<'a>) {
    fn collect_deps<'a>(
        node: &'a str,
        arena: &'a Bump,
        parsed: &'a Compiled,
        graph: &mut Graph<'a>,
        visited: &mut StrHashSet<'a>,
        transitive_deps: &mut Graph<'a>
    ) -> Arc::<StrIndexSet<'a>> {
        if visited.contains(node) {
            return transitive_deps.get(node).cloned().unwrap_or_default();
        }

        visited.insert(node);

        let mut deps = parsed.edges.get(node).map(|edge| {
            match &edge.phony {
                Phony::Phony { .. } => { StrIndexSet::default() },
                Phony::NotPhony { deps, inputs, .. } => {
                    inputs.iter()
                        .chain(deps.iter())
                        .cloned()
                        .collect::<StrIndexSet>()
                } 
            }
        }).unwrap_or_default();

        // check if depfile exists, if it does => read it, extend our deps with the ones that are listed in the .d file
<<<<<<< HEAD
        if let Some(job) = parsed.jobs.get(node) {
            if let Some(depfile_path) = job.depfile() {
                if let Ok(depfile) = util::read_file_into_arena_str(arena, depfile_path) {
=======
        if let Some(edge) = parsed.edges.get(node) {
            if let Some(depfile_path) = edge.depfile() {
                if let Ok(depfile) = fs::read_to_string(depfile_path) {
                    let depfile = arena.alloc_str(&depfile);
>>>>>>> fb9fd00c
                    let colon_idx = depfile.find(':').unwrap_dbg();
                    let depfile_deps = depfile[colon_idx + 1..]
                        .split_ascii_whitespace()
                        .filter(|f| *f != "\\");

                    deps.extend(depfile_deps);
                }
            }
        }

        #[inline(always)]
        fn is_system_header(path: &str) -> bool {
            path.starts_with("/usr/include/") || path.starts_with("/usr/lib/")
        }

        let transitive = deps.iter()
            .filter(|dep| !is_system_header(dep))
            .fold(Vec::with_capacity(deps.len()), |mut transitive, dep|
        {
            let deps = collect_deps(&dep, arena, parsed, graph, visited, transitive_deps);
            transitive.extend(deps.iter().map(|h| *h));
            transitive
        });

        deps.extend(transitive);

        let deps = Arc::new(deps);

        {
            graph.insert(node, Arc::clone(&deps));
            transitive_deps.insert(node, Arc::clone(&deps));
        }

        deps
    }

    let n = processed.edges.len();
    let mut graph = Graph::with_capacity(n);
    let mut visited = StrHashSet::with_capacity(n);
    let mut transitive_deps = Graph::with_capacity(n);

    for target in processed.edges.keys() {
        collect_deps(target, arena, processed, &mut graph, &mut visited, &mut transitive_deps);
    }

    let default_edge = default_edge.or({
        if let Some(ref dt) = processed.default_target {
            let edge = processed.edges.get(dt.as_str());
            debug_assert!(edge.is_some());
            edge
        } else if graph.is_empty() {
            let edge = processed.edges.values().next();
            debug_assert!(edge.is_some());
            edge
        } else {
            let mut reverse_graph = StrHashMap::with_capacity(n);
            for (node, deps) in graph.iter() {
                for dep in deps.iter() {
                    reverse_graph.entry(*dep).or_insert_with(StrHashSet::default).insert(node);
                }
            }

            // find the edges that do not act as an input anywhere,
            // then sort those by their first appearance in the source code row-wise
            processed.edges.keys()
                .filter(|edge| !reverse_graph.contains_key(*edge))
                .map(|t| unsafe { processed.edges.get(t).unwrap_unchecked() })
                .min_by(|x, y| x.loc.0.cmp(&y.loc.0))
        }
    });

    (graph, default_edge, transitive_deps)
}

pub fn topological_sort<'a>(graph: &Graph<'a>) -> Levels<'a> {
    let mut levels = Vec::new();
    let mut in_degree = StrHashMap::<i64>::with_capacity(graph.len());

    for (node, deps) in graph.iter() {
        in_degree.entry(node).or_insert(0);
        for dep in deps.iter() {
            *in_degree.entry(*dep).or_insert(0) += 1
        }
    }

    let mut queue = in_degree.iter()
        .filter(|(.., degree)| **degree == 0)
        .map(|(node, ..)| *node)
        .collect::<VecDeque::<_>>();

    while !queue.is_empty() {
        let n = queue.len();
        let mut curr_level = Vec::with_capacity(n);
        for _ in 0..n {
            let node = unsafe { queue.pop_front().unwrap_unchecked() };
            curr_level.push(node);

            let Some(deps) = graph.get(node) else { continue };
            for dep in deps.iter() {
                let e = unsafe { in_degree.get_mut(dep).unwrap_unchecked() };
                *e -= 1;
                if *e == 0 {
                    queue.push_back(*dep)
                }
            }
        }

        levels.push(curr_level)
    }

    if cfg!(feature = "dbg") && in_degree.values().any(|d| d.is_positive()) {
        panic!("[FATAL] cycle has been detected in the dependency graph")
    }

    levels.reverse();
    levels
}<|MERGE_RESOLUTION|>--- conflicted
+++ resolved
@@ -47,16 +47,9 @@
         }).unwrap_or_default();
 
         // check if depfile exists, if it does => read it, extend our deps with the ones that are listed in the .d file
-<<<<<<< HEAD
-        if let Some(job) = parsed.jobs.get(node) {
-            if let Some(depfile_path) = job.depfile() {
-                if let Ok(depfile) = util::read_file_into_arena_str(arena, depfile_path) {
-=======
         if let Some(edge) = parsed.edges.get(node) {
             if let Some(depfile_path) = edge.depfile() {
-                if let Ok(depfile) = fs::read_to_string(depfile_path) {
-                    let depfile = arena.alloc_str(&depfile);
->>>>>>> fb9fd00c
+                if let Ok(depfile) = util::read_file_into_arena_str(arena, depfile_path) {
                     let colon_idx = depfile.find(':').unwrap_dbg();
                     let depfile_deps = depfile[colon_idx + 1..]
                         .split_ascii_whitespace()
